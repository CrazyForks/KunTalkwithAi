--- conflicted
+++ resolved
@@ -28,22 +28,10 @@
     private val imageLoader: ImageLoader
 ) {
     private val TAG = "PersistenceManager"
-    private val fileManager = FileManager(context)
-<<<<<<< HEAD
-
-=======
->>>>>>> b5d18c0d
 
     /**
-     * 将消息中的图片统一落盘并替换为本地绝对路径：
-     * - data:image;base64,... → 解码后保存
-     * - http/https → 下载原始字节后保存
-     * - file:// 或绝对路径保持不变
-<<<<<<< HEAD
-     *
-     * 保存目录统一为 filesDir/chat_attachments，通过“保留期”实现几天内不清理。
-=======
->>>>>>> b5d18c0d
+     * 将消息中的 data:image;base64,... 图片落盘为本地文件，并将 URL 替换为 file:// 或绝对路径
+     * 这样可避免把巨大 Base64 串写入 SharedPreferences 导致超限/丢失，重启后可稳定恢复。
      */
     private fun persistInlineAndRemoteImages(messages: List<Message>): List<Message> {
         if (messages.isEmpty()) return messages
@@ -60,13 +48,8 @@
                 else -> "png"
             }
         }
-<<<<<<< HEAD
- 
-        fun saveBytes(bytes: ByteArray, mime: String?, fileNameHint: String, targetDir: File): String? {
-=======
-
-        fun saveBytes(bytes: ByteArray, mime: String?, fileNameHint: String): String? {
->>>>>>> b5d18c0d
+
+        fun saveDataUri(dataUri: String, fileNameHint: String): String? {
             return try {
                 val ext = extFromMime(mime)
                 val file = File(targetDir, "${fileNameHint}_${System.currentTimeMillis()}.$ext")
@@ -106,47 +89,11 @@
                 currentDir.mkdirs()
 
                 val newUrls = msg.imageUrls.mapIndexed { idx, url ->
-                    val lower = url.lowercase(Locale.ROOT)
-                    when {
-                        // 已是本地路径或 file://
-                        lower.startsWith("file://") || lower.startsWith("/") -> url
-
-                        // data:image;base64
-                        lower.startsWith("data:image") -> {
-                            val mime = url.substringAfter("data:", "").substringBefore(";base64", "")
-                            val base64Part = url.substringAfter(";base64,", "")
-                            if (base64Part.isBlank()) url
-                            else {
-                                try {
-                                    val bytes = Base64.decode(base64Part, Base64.DEFAULT)
-<<<<<<< HEAD
-                                    saveBytes(bytes, mime, "img_${msg.id}_${idx}", currentDir) ?: url
-=======
-                                    saveBytes(bytes, mime, "img_${msg.id}_${idx}") ?: url
->>>>>>> b5d18c0d
-                                } catch (e: Exception) {
-                                    Log.w(TAG, "persistImages: data URL decode failed", e)
-                                    url
-                                }
-                            }
-                        }
-
-                        // http/https → 下载后保存
-                        lower.startsWith("http://") || lower.startsWith("https://") -> {
-                            val downloaded = tryDownload(url)
-                            if (downloaded != null) {
-                                val (bytes, mime) = downloaded
-<<<<<<< HEAD
-                                saveBytes(bytes, mime, "img_${msg.id}_${idx}", currentDir) ?: url
-=======
-                                saveBytes(bytes, mime, "img_${msg.id}_${idx}") ?: url
->>>>>>> b5d18c0d
-                            } else {
-                                url
-                            }
-                        }
-
-                        else -> url
+                    if (url.startsWith("data:image", ignoreCase = true)) {
+                        val saved = saveDataUri(url, "img_${msg.id}_${idx}")
+                        saved ?: url
+                    } else {
+                        url
                     }
                 }
                 if (newUrls == msg.imageUrls) msg else msg.copy(imageUrls = newUrls)
